--- conflicted
+++ resolved
@@ -23,7 +23,6 @@
         os: [ubuntu-latest, macOS-latest]
 
     steps:
-<<<<<<< HEAD
       - uses: actions/checkout@v2
       - name: Set up Python ${{ matrix.python-version }}
         uses: actions/setup-python@v2
@@ -47,38 +46,12 @@
       - name: Run unit tests
         run: |
           python -m pytest
-=======
-    - uses: actions/checkout@v4
-    - name: Set up Python ${{ matrix.python-version }}
-      uses: actions/setup-python@v5
-      with:
-        python-version: ${{ matrix.python-version }}
-    - name: Get dependencies and install legendmeta
-      run: |
-        python -m pip install --upgrade pip wheel setuptools
-        python -m pip install --upgrade .[test]
-    - name: Set LEGEND_METADATA variable
-      run: |
-        echo "LEGEND_METADATA=$GITHUB_WORKSPACE/legend-metadata" >> $GITHUB_ENV
-    - name: Clone legend-metadata
-      if: github.event_name != 'pull_request'
-      uses: actions/checkout@v4
-      with:
-        repository: legend-exp/legend-metadata
-        fetch-depth: 0
-        token:  ${{ secrets.READPRIVATE }}
-        path: ${{ env.LEGEND_METADATA }}
-    - name: Run unit tests
-      run: |
-        python -m pytest
->>>>>>> 2b41a771
 
   test-coverage:
     name: Calculate and upload test coverage
     runs-on: ubuntu-latest
 
     steps:
-<<<<<<< HEAD
       - uses: actions/checkout@v2
         with:
           fetch-depth: 2
@@ -105,34 +78,6 @@
           python -m pytest --cov=legendmeta --cov-report=xml
       - name: Upload Coverage to codecov.io
         uses: codecov/codecov-action@v3
-=======
-    - uses: actions/checkout@v4
-      with:
-        fetch-depth: 2
-    - uses: actions/setup-python@v5
-      with:
-        python-version: '3.10'
-    - name: Get dependencies and install legendmeta
-      run: |
-        python -m pip install --upgrade pip wheel setuptools
-        python -m pip install --upgrade .[test]
-    - name: Set LEGEND_METADATA variable
-      run: |
-        echo "LEGEND_METADATA=$GITHUB_WORKSPACE/legend-metadata" >> $GITHUB_ENV
-    - name: Clone legend-metadata
-      if: github.event_name != 'pull_request'
-      uses: actions/checkout@v4
-      with:
-        repository: legend-exp/legend-metadata
-        fetch-depth: 0
-        token:  ${{ secrets.READPRIVATE }}
-        path: ${{ env.LEGEND_METADATA }}
-    - name: Generate report for (all) unit tests
-      run: |
-        python -m pytest --cov=legendmeta --cov-report=xml
-    - name: Upload Coverage to codecov.io
-      uses: codecov/codecov-action@v3
->>>>>>> 2b41a771
 
   build-docs:
     name: Build documentation
