#
# Copyright (C) 2015 Oliver Schulz <oschulz@mpp.mpg.de>
#
# Licensed under the Apache License, Version 2.0 (the "License");
# you may not use this file except in compliance with the License.
# You may obtain a copy of the License at
#
# http://www.apache.org/licenses/LICENSE-2.0
#
# Unless required by applicable law or agreed to in writing, software
# distributed under the License is distributed on an "AS IS" BASIS,
# WITHOUT WARRANTIES OR CONDITIONS OF ANY KIND, either express or implied.
# See the License for the specific language governing permissions and
# limitations under the License.
#

import copy
import json
import os
from string import Template


class Props:
    @staticmethod
    def read_from(sources, subst_pathvar=False, subst_env=False, trim_null=False):
        def read_impl(sources):
            if isinstance(sources, str):
                file_name = sources
                with open(file_name) as file:
                    result = json.load(file)
                    if subst_pathvar:
                        Props.subst_vars(
                            result,
                            var_values={"_": os.path.dirname(file_name)},
                            use_env=False,
                            ignore_missing=True,
                        )
                    return result

            elif isinstance(sources, list):
                result = {}
                for p in map(read_impl, sources):
                    Props.add_to(result, p)
                return result
            else:
                raise ValueError(
                    f"Can't run Props.read_from on sources-value of type {type(sources)}"
                )

        result = read_impl(sources)
        if subst_env:
            Props.subst_vars(result, var_values={}, use_env=True, ignore_missing=False)
        if trim_null:
            Props.trim_null(result)
        return result

    @staticmethod
    def write_to(file_name, obj, pretty=False):
        separators = None if pretty else (",", ":")
        indent = 2 if pretty else None
        with open(file_name, "w") as file:
            json.dump(obj, file, indent=indent, separators=separators)
            file.write("\n")

    @staticmethod
    def add_to(props_a, props_b):
        a = props_a
        b = props_b

        for key in b:
            if key in a:
                if isinstance(a[key], dict) and isinstance(b[key], dict):
                    Props.add_to(a[key], b[key])
                elif a[key] != b[key]:
                    a[key] = copy.copy(b[key])
            else:
                a[key] = copy.copy(b[key])

<<<<<<< HEAD
=======
    @staticmethod
    def subst_vars(props, var_values={}, use_env=False, ignore_missing=False):
        combined_var_values = var_values
        if use_env:
            combined_var_values = env_list(var_values)
        for key in props:
            value = props[key]
            if isinstance(value, str) and "$" in value:
                new_value = None
                if ignore_missing:
                    new_value = Template(value).safe_substitute(combined_var_values)
                else:
                    new_value = Template(value).substitute(combined_var_values)

                if new_value != value:
                    props[key] = new_value
            elif isinstance(value, dict):
                Props.subst_vars(value, combined_var_values, False, ignore_missing)

>>>>>>> 38f6f9aa
    @staticmethod
    def trim_null(props_a):
        a = props_a

        for key in a.keys():
            if isinstance(a[key], dict):
                Props.trim_null(a[key])
            elif a[key] is None:
                del a[key]<|MERGE_RESOLUTION|>--- conflicted
+++ resolved
@@ -76,28 +76,6 @@
             else:
                 a[key] = copy.copy(b[key])
 
-<<<<<<< HEAD
-=======
-    @staticmethod
-    def subst_vars(props, var_values={}, use_env=False, ignore_missing=False):
-        combined_var_values = var_values
-        if use_env:
-            combined_var_values = env_list(var_values)
-        for key in props:
-            value = props[key]
-            if isinstance(value, str) and "$" in value:
-                new_value = None
-                if ignore_missing:
-                    new_value = Template(value).safe_substitute(combined_var_values)
-                else:
-                    new_value = Template(value).substitute(combined_var_values)
-
-                if new_value != value:
-                    props[key] = new_value
-            elif isinstance(value, dict):
-                Props.subst_vars(value, combined_var_values, False, ignore_missing)
-
->>>>>>> 38f6f9aa
     @staticmethod
     def trim_null(props_a):
         a = props_a
