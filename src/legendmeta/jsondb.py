--- conflicted
+++ resolved
@@ -56,13 +56,7 @@
             except (json.JSONDecodeError, ValueError):
                 log.warning(f"could not scan file {j}")
 
-<<<<<<< HEAD
     def _time_validity(self, timestamp:str, system="cal", pattern=None) -> JsonDB | dict:
-=======
-    def _time_validity(
-        self, timestamp: str | datetime, system="cal", pattern=None
-    ) -> JsonDB | dict:
->>>>>>> 38f6f9aa
         key_resolve = os.path.join(self.path, "key_resolve.jsonl")
         file_list = Catalog.get_files(key_resolve, timestamp, system)
         # select only files matching pattern if specfied
