# Copyright (C) 2022 Luigi Pertoldi <gipert@pm.me>
#
# This program is free software: you can redistribute it and/or modify
# it under the terms of the GNU General Public License as published by
# the Free Software Foundation, either version 3 of the License, or
# (at your option) any later version.
#
# This program is distributed in the hope that it will be useful,
# but WITHOUT ANY WARRANTY; without even the implied warranty of
# MERCHANTABILITY or FITNESS FOR A PARTICULAR PURPOSE.  See the
# GNU General Public License for more details.
#
# You should have received a copy of the GNU General Public License
# along with this program.  If not, see <https://www.gnu.org/licenses/>.

from __future__ import annotations

import json
import logging
import os
import re
from datetime import datetime
from glob import glob
from pathlib import Path
from typing import Any, Iterator

from legendmeta.catalog import Catalog, Props

log = logging.getLogger(__name__)


class AttrsDict(dict):
    """Access dictionary items as attributes.

    Examples
    --------
    >>> d = AttrsDict({"key1": {"key2": 1}})
    >>> d.key1.key2 # == 1
    >>> d1 = AttrsDict()
    >>> d1["a"] = 1
    >>> d1.a # == 1
    """

    def __init__(self, value: dict = None) -> None:
        if value is None:
            super().__init__()
        # can only be initialized with a dict
        elif isinstance(value, dict):
            for key in value:
                self.__setitem__(key, value[key])
        else:
            raise TypeError("expected dict")

        # attribute that holds cached remappings -- see map()
        super().__setattr__("_cached_remaps", {})

    def __setitem__(self, key: str | int | float, value: Any) -> Any:
        # convert dicts to AttrsDicts
        if not isinstance(value, AttrsDict):
            if isinstance(value, dict):
                value = AttrsDict(value)  # this should make it recursive
            # recurse lists
            elif isinstance(value, list):
                for i, el in enumerate(value):
                    if isinstance(el, dict):
                        value[i] = AttrsDict(el)  # this should make it recursive

        super().__setitem__(key, value)

        # if the key is a valid attribute name, create a new attribute
        if isinstance(key, str) and key.isidentifier():
            super().__setattr__(key, value)

        # reset special _cached_remaps private attribute -- see map()
        super().__setattr__("_cached_remaps", {})

    __setattr__ = __setitem__

    def __getattr__(self, name: str) -> AttrsDict:
        try:
            super().__getattr__(name)
        except AttributeError:
            raise AttributeError(f"dictionary does not contain a '{name}' key")

    def map(self, label: str, unique: bool = True) -> AttrsDict:
        """Remap dictionary according to an alternative unique label.
        Loop over keys in the first level and search for key named `label` in
        their values. If `label` is found and its value `newid` is unique,
        create a mapping between `newid` and the first-level dictionary `obj`.
        If `label` is of the form ``key.label``, ``label`` will be searched in
        a dictionary keyed by ``key``. If the label is unique a dictionary of
        dictionaries will be returned, if not unique a dictionary will be
        returned where each entry is a list of dictionaries.
        Parameters
        ----------
        label
            name (key) at which the new label can be found. If nested in
            dictionaries, use ``.`` to separate levels, e.g.
            ``level1.level2.label``.
        unique
            bool specifying whether only unique keys are allowed. If true
            will raise an error if the specified key is not unique.
        Examples
        --------
        >>> d = AttrsDict({
        ...   "a": {
        ...     "id": 1,
        ...     "group": {
        ...       "id": 3,
        ...     },
        ...     "data": "x"
        ...   },
        ...   "b": {
        ...     "id": 2,
        ...     "group": {
        ...       "id": 4,
        ...     },
        ...     "data": "y"
        ...   },
        ... })
        >>> d.map("id")[1].data == "x"
        True
        >>> d.map("group.id")[4].data == "y"
        True
        Note
        ----
        No copy is performed, the returned dictionary is made of references to
        the original objects.
        Warning
        -------
        The result is cached internally for fast access after the first call.
        If the dictionary is modified, the cache gets cleared.
        """
        # if this is a second call, return the cached result
        if label in self._cached_remaps:
            return self._cached_remaps[label]

        splitk = label.split(".")
        newmap = AttrsDict()
        unique_tracker = True
        # loop over values in the first level
        for v in self.values():
            # find the (nested) label value
            newid = v
            try:
                for k in splitk:
                    newid = newid[k]
            # just skip if the label is not there
            except (KeyError, TypeError, FileNotFoundError):
                continue

            if not isinstance(newid, (int, float, str)):
                raise RuntimeError(f"'{label}' values are not all numbers or strings")
            # complain if a label with the same value was already found
            if newid in newmap:
                newkey = sorted(newmap[newid].keys())[-1] + 1
                newmap[newid].update({newkey: v})
                unique_tracker = False
            else:
                # add an item to the new dict with key equal to the value of the label
                newmap[newid] = {0: v}

        if unique == True and unique_tracker == False:
            raise RuntimeError(f"'{label}' values are not unique")
<<<<<<< HEAD
            
        if unique_tracker==True:
            newmap = AttrsDict({entry:newmap[entry][0] for entry in newmap})
=======

        if unique_tracker == True:
            newmap = {entry: newmap[entry][0] for entry in newmap}
>>>>>>> db0d559c

        if not newmap:
            raise ValueError(f"could not find '{label}' anywhere in the dictionary")

        # cache it
        self._cached_remaps[label] = newmap
        return newmap

    # d |= other_d should still produce a valid AttrsDict
    def __ior__(self, other: dict | AttrsDict) -> AttrsDict:
        return AttrsDict(super().__ior__(other))

    # d1 | d2 should still produce a valid AttrsDict
    def __or__(self, other: dict | AttrsDict) -> AttrsDict:
        return AttrsDict(super().__or__(other))


class JsonDB:
    """Bare-bones JSON database.

    The database is represented on disk by a collection of JSON files
    arbitrarily scattered in a filesystem. Subdirectories are also
    :class:`.JsonDB` objects. In memory, the database is represented as an
    :class:`AttrsDict`.

    Note
    ----
    For large databases, a basic "lazy" mode is available. In this case, no
    global scan of the filesystem is performed at initialization time. Once a
    file is queried, it is also cached in the internal store for faster access.
    A call to :meth:`scan` is needed before iterating on the database files.

    Examples
    --------
    >>> from legendmeta.jsondb import JsonDB
    >>> jdb = JsonDB("path/to/dir")
    >>> jdb["file1.json"]  # is a dict
    >>> jdb["file1"]  # also works
    >>> jdb["dir1"]  # JsonDB instance
    >>> jdb["dir1"]["file1"]  # nested JSON file
    >>> jdb["dir1/file1"]  # also works
    >>> jdb.dir1.file # keys can be accessed as attributes
    """

    def __init__(self, path: str | Path, lazy: bool = False) -> None:
        """Construct a :class:`.JsonDB` object.

        Parameters
        ----------
        path
            path to the directory containing the database.
        lazy
            whether a database scan should be performed at initialization time.
        """
        self.path: Path = Path(path).expanduser().resolve()
        if not self.path.is_dir():
            raise ValueError("input path is not a valid directory")

        self._store = AttrsDict()

        if not lazy:
            self.scan()

    def scan(self, subdir: str = ".") -> None:
        """Populate the database by walking the filesystem.

        Parameters
        ----------
        subdir
            restrict scan to path relative to the database location.
        """
        for j in self.path.rglob(f"{subdir}/*.json"):
            try:
                self[j]
            except (json.JSONDecodeError, ValueError) as e:
                log.warning(f"could not scan file {j}")
                log.warning(f"reason: {e}")

    def on(
        self, timestamp: str | datetime, pattern: str = None, system: str = "all"
    ) -> AttrsDict:
        """Query database in `time[, file pattern, system]`.

        A (only one) valid ``.jsonl`` file must exist in the directory to
        specify a validity mapping. This functionality relies on the
        :mod:`.catalog` module.

        Parameters
        ----------
        timestamp
            a :class:`~datetime.datetime` object or a string matching the
            pattern ``YYYYmmddTHHMMSSZ``.
        pattern
            query by filename pattern.
        system: 'all', 'phy', 'cal', 'lar', ...
            query only a data taking "system".
        """
        # get the files from the jsonl
        files = glob(os.path.join(self.path, "*.jsonl"))
        if len(files) == 0:
            raise RuntimeError("no .jsonl file found")
        if len(files) > 1:
            raise RuntimeError("unsupported: multiple .jsonl files found")

        file_list = Catalog.get_files(files[0], timestamp, system)
        # select only files matching pattern if specified
        if pattern is not None:
            c = re.compile(pattern)
            out_files = []
            for file in file_list:
                if c.match(file):
                    out_files.append(file)
            files = out_files
        else:
            files = file_list

        # read files in and combine as necessary
        db_ptr = self
        if isinstance(files, list):
            result = AttrsDict()
            for file in files:
                fp = self.path.rglob(file)
                fp = [i for i in fp][0]
                # TODO: what does this do exactly?
                Props.add_to(result, db_ptr[fp])
            db_ptr = result
        else:
            fp = self.path.rglob(file)
            fp = [i for i in fp][0]
            db_ptr = db_ptr[fp]
        Props.subst_vars(db_ptr, var_values={"_": self.path})
        return db_ptr

    def map(self, label: str, unique:bool=True) -> AttrsDict:
        """Remap dictionary according to a second unique `key`.

        See Also
        --------
        AttrsDict.map

        Warning
        -------
        If the database is lazy, call :meth:`.scan` in advance to populate it
        (or a subdirectory).
        """
        return self._store.map(label, unique=unique)

    def __getitem__(self, item: str | Path) -> JsonDB | AttrsDict:
        """Access files or directories in the database."""
        # resolve relative paths / links, but keep it relative to self.path
        item = Path(self.path / item).expanduser().resolve().relative_to(self.path)

        # now call this very function recursively to walk the directories to the file
        db_ptr = self
        for d in item.parts[0:-1]:
            db_ptr = db_ptr[d]

        # item_id should not contain any / at this point
        # store JSON file names without extension
        item_id = item.stem
        # skip if object is already in the store
        if item_id not in db_ptr._store:
            obj = db_ptr.path / item.name
            # if directory, construct another JsonDB object
            if obj.is_dir():
                db_ptr._store[item_id] = JsonDB(obj)
            else:
                # try to attach .json extension if file cannot be found
                if not obj.is_file():
                    obj = Path(str(obj) + ".json")

                # if it's a valid JSON file, construct an AttrsDict object
                if obj.is_file():
                    with obj.open() as f:
                        loaded = json.load(f)
                        if isinstance(loaded, dict):
                            loaded = AttrsDict(loaded)
                            Props.subst_vars(loaded, var_values={"_": self.path})
                        else:  # must be a list, check if there are dicts inside to convert
                            for i, el in enumerate(loaded):
                                if isinstance(el, dict):
                                    loaded[i] = AttrsDict(el)
                                    Props.subst_vars(
                                        loaded[i], var_values={"_": self.path}
                                    )

                        db_ptr._store[item_id] = loaded
                else:
                    raise FileNotFoundError(
                        f"{str(obj).replace('.json.json', '.json')} is not a valid file or directory"
                    )

            # set also an attribute, if possible
            if item_id.isidentifier():
                self.__setattr__(item_id, db_ptr._store[item_id])

        return db_ptr._store[item_id]

    def __getattr__(self, name: str) -> JsonDB | AttrsDict:
        try:
            return self[name]
        except KeyError:
            raise AttributeError(f"database does not contain '{name}'")

    # NOTE: self cannot stay a JsonDB, since the class is characterized by a
    # (unique) root directory. What would be the root directory of the merged
    # JsonDB?
    def __ior__(self, other: JsonDB) -> AttrsDict:
        raise TypeError("cannot merge JsonDB in-place")

    # NOTE: returning a JsonDB does not make much sense, see above
    def __or__(self, other: JsonDB) -> AttrsDict:
        if isinstance(other, JsonDB):
            return self._store | other._store
        else:
            return self._store | other

    def __len__(self) -> int:
        return len(self._store)

    def __iter__(self) -> Iterator:
        return iter(self._store)

    def __str__(self) -> str:
        return str(self._store)

    def __repr__(self) -> str:
        return f"{self.__class__.__name__}('{str(self.path)}')"<|MERGE_RESOLUTION|>--- conflicted
+++ resolved
@@ -162,15 +162,9 @@
 
         if unique == True and unique_tracker == False:
             raise RuntimeError(f"'{label}' values are not unique")
-<<<<<<< HEAD
             
         if unique_tracker==True:
             newmap = AttrsDict({entry:newmap[entry][0] for entry in newmap})
-=======
-
-        if unique_tracker == True:
-            newmap = {entry: newmap[entry][0] for entry in newmap}
->>>>>>> db0d559c
 
         if not newmap:
             raise ValueError(f"could not find '{label}' anywhere in the dictionary")
